package rigel

import (
	"context"
	"fmt"
	"testing"
	"time"

	"github.com/remiges-tech/rigel/etcd"
	"github.com/remiges-tech/rigel/mocks"
	"github.com/remiges-tech/rigel/types"
)

func TestNewRigelClient(t *testing.T) {
	etcdStorage := &etcd.EtcdStorage{} // Mocked EtcdStorage
	rigelClient := New(etcdStorage)

	if rigelClient == nil {
		t.Fatalf("Expected rigelClient to be not nil")
	}

	if rigelClient.Storage != etcdStorage {
		t.Errorf("Expected rigelClient.Storage to be equal to provided etcdStorage")
	}
}

func TestGetSchema(t *testing.T) {
	// Mocked Storage
	mockStorage := &mocks.MockStorage{
		GetFunc: func(ctx context.Context, key string) (string, error) {
			// Return a predefined schema JSON string
			if key == getSchemaFieldsPath("schemaName", 1) {
				return `[{"name": "key1", "type": "string"}, {"name": "key2", "type": "int"}, {"name": "key3", "type": "bool"}]`, nil
			}
			return "", fmt.Errorf("unexpected key: %s", key)
		},
	}

	rigelClient := New(mockStorage)

	// Call getSchema
	schema, err := rigelClient.getSchema(context.Background(), "schemaName", 1)
	if err != nil {
		t.Fatalf("Expected no error, got %v", err)
	}

	// Check if the returned schema is correct
	if schema.Name != "schemaName" || schema.Version != 1 || len(schema.Fields) != 3 {
		t.Errorf("Returned schema is incorrect")
	}
	if schema.Fields[0].Name != "key1" || schema.Fields[0].Type != "string" {
		t.Errorf("Field 1 is incorrect")
	}
	if schema.Fields[1].Name != "key2" || schema.Fields[1].Type != "int" {
		t.Errorf("Field 2 is incorrect")
	}
	if schema.Fields[2].Name != "key3" || schema.Fields[2].Type != "bool" {
		t.Errorf("Field 3 is incorrect")
	}
}

func TestGetConfigValue(t *testing.T) {
	// Mocked Storage
	mockStorage := &mocks.MockStorage{
		GetFunc: func(ctx context.Context, key string) (string, error) {
			// Return a predefined config value JSON string
			return "value", nil
		},
	}

	rigelClient := New(mockStorage)

	// Call getConfigValue
	value, err := rigelClient.getConfigValue(context.Background(), "schemaName", 1, "key")
	if err != nil {
		t.Fatalf("Expected no error, got %v", err)
	}

	// Check if the returned value is correct
	if value != "value" {
		t.Errorf("Expected value to be 'value', got '%v'", value)
	}
}

func TestConstructConfigMap(t *testing.T) {
	// Mocked Storage
	mockStorage := &mocks.MockStorage{
		GetFunc: func(ctx context.Context, key string) (string, error) {
			// Return a predefined schema JSON string for getSchema
			if key == getSchemaFieldsPath("schemaName", 1) {
				return `[{"name": "key", "type": "string"}]`, nil
			}
			// Return a predefined config value JSON string
			return "value", nil
		},
	}

	rigelClient := New(mockStorage)

	// Call constructConfigMap
	configMap, err := rigelClient.constructConfigMap(context.Background(), "schemaName", 1)
	if err != nil {
		t.Fatalf("Expected no error, got %v", err)
	}

	// Check if the returned config map is correct
	if value, ok := configMap["key"]; !ok || value != "value" {
		t.Errorf("Expected configMap['key'] to be 'value', got '%v'", value)
	}
}

func TestLoadConfig(t *testing.T) {
	// Mocked Storage
	mockStorage := &mocks.MockStorage{
		GetFunc: func(ctx context.Context, key string) (string, error) {
			// Return a predefined schema JSON string for getSchema
			if key == getSchemaFieldsPath("schemaName", 1) {
				return `[{"name": "key1", "type": "string"}, {"name": "key2", "type": "int"}, {"name": "key3", "type": "bool"}]`, nil
			}
			// Return a predefined config value JSON string for getConfigValue
			switch key {
			case getConfKeyPath("schemaName", 1, "key1"):
				return "value1", nil
			case getConfKeyPath("schemaName", 1, "key2"):
				return `2`, nil
			case getConfKeyPath("schemaName", 1, "key3"):
				return `true`, nil
			default:
				return "", fmt.Errorf("unexpected key: %s", key)
			}
		},
	}

	rigelClient := New(mockStorage)

	var config struct {
		Key1 string `json:"key1"`
		Key2 int    `json:"key2"`
		Key3 bool   `json:"key3"`
	}
	err := rigelClient.LoadConfig(context.Background(), "schemaName", 1, "configName", &config)
	if err != nil {
		t.Fatalf("Expected no error, got %v", err)
	}
	if config.Key1 != "value1" {
		t.Errorf("Expected config.Key1 to be 'value1', got '%s'", config.Key1)
	}
	if config.Key2 != 2 {
		t.Errorf("Expected config.Key2 to be 2, got '%d'", config.Key2)
	}
	if config.Key3 != true {
		t.Errorf("Expected config.Key3 to be true, got '%t'", config.Key3)
	}

}

func TestAddSchema(t *testing.T) {
	// Define schema
	schema := types.Schema{
		Name:        "schemaName",
		Version:     1,
		Description: "description",
		Fields: []types.Field{
			{Name: "field1", Type: "string"},
		},
	}

	// Define expected keys and values
	expectedFieldsKey := getSchemaPath("schemaName", 1) + schemaFieldsKey
	expectedFieldsValue := `[{"name":"field1","type":"string"}]`
	expectedDescriptionKey := getSchemaPath("schemaName", 1) + schemaDescriptionKey
	expectedDescriptionValue := "description"
	expectedNameKey := getSchemaPath("schemaName", 1) + schemaNameKey
	expectedNameValue := "schemaName"
	expectedVersionKey := getSchemaPath("schemaName", 1) + schemaVersionKey
	expectedVersionValue := "1"

	// Mocked Storage
	mockStorage := &mocks.MockStorage{
		PutFunc: func(ctx context.Context, key string, value string) error {
			switch key {
			case expectedFieldsKey:
				if value != expectedFieldsValue {
					t.Errorf("Expected fields value to be '%s', got '%s'", expectedFieldsValue, value)
				}
			case expectedDescriptionKey:
				if value != expectedDescriptionValue {
					t.Errorf("Expected description value to be '%s', got '%s'", expectedDescriptionValue, value)
				}
			case expectedNameKey:
				if value != expectedNameValue {
					t.Errorf("Expected name value to be '%s', got '%s'", expectedNameValue, value)
				}
			case expectedVersionKey:
				if value != expectedVersionValue {
					t.Errorf("Expected version value to be '%s', got '%s'", expectedVersionValue, value)
				}
			default:
				t.Errorf("Unexpected key: '%s'", key)
			}
			return nil
		},
	}

	rigelClient := New(mockStorage)

	// Call AddSchema
	err := rigelClient.AddSchema(context.Background(), schema)
	if err != nil {
		t.Fatalf("Expected no error, got %v", err)
	}
}

func TestAddSchemaWithTimeout(t *testing.T) {
	// Define schema
	schema := types.Schema{
		Name:        "schemaName",
		Version:     1,
		Description: "description",
		Fields: []types.Field{
			{Name: "field1", Type: "string"},
		},
	}

	// Mocked Storage
	mockStorage := &mocks.MockStorage{
		PutFunc: func(ctx context.Context, key string, value string) error {
			// Simulate a delay with select to respect context timeout
			select {
			case <-time.After(2 * time.Second):
				return nil // or simulate storage put success
			case <-ctx.Done():
				return ctx.Err() // return the error from the context, which will be a timeout
			}
		},
	}

	rigelClient := New(mockStorage)

	// Create a context with a timeout
	ctx, cancel := context.WithTimeout(context.Background(), 1*time.Second)
	defer cancel()

	// Call AddSchema with the context
	err := rigelClient.AddSchema(ctx, schema)
	if err == nil {
		t.Errorf("Expected error due to timeout, got nil")
	}
}
<<<<<<< HEAD
func TestGetInt(t *testing.T) {
	// Create a mock storage
	mockStorage := &mocks.MockStorage{
		GetFunc: func(ctx context.Context, key string) (string, error) {
			// Return a predefined value for a specific key
			switch key {
			case getConfKeyPath("testSchema", 1, "testParam"):
				return "123", nil
			case getSchemaFieldsPath("testSchema", 1):
				return `[{"name": "testParam", "type": "int"}]`, nil
			default:
				return "", fmt.Errorf("unexpected key: %s", key)
			}
		},
	}

	// Create a new Rigel instance with a schema
	r := New(mockStorage).WithSchema("testSchema", 1)
=======

func TestGet(t *testing.T) {
	// Create a mock storage
	mockStorage := &mocks.MockStorage{
		GetFunc: func(ctx context.Context, key string) (string, error) {
			// Return a predefined value for a specific key
			switch key {
			case getConfKeyPath("testSchema", 1, "testParam"):
				return "123", nil
			case getSchemaFieldsPath("testSchema", 1):
				return `[{"name": "testParam", "type": "int"}]`, nil
			default:
				return "", fmt.Errorf("unexpected key: %s", key)
			}
		},
	}

	// Create a new Rigel instance with a schema and config
	r := New(mockStorage).WithConfig("testSchema", 1, "testConfig")
>>>>>>> 99d5a41e

	// Call the Get method with a parameter name
	intValue, err := r.GetInt(context.Background(), "testParam")
	if err != nil {
		t.Errorf("Expected no error, got %v", err)
<<<<<<< HEAD
	}

	// Check if the returned value is correct
	if intValue != 123 {
		t.Errorf("Expected 123, got %d", intValue)
	}
}

func TestConfig(t *testing.T) {
	// Create a mock storage
	mockStorage := &mocks.MockStorage{
		GetFunc: func(ctx context.Context, key string) (string, error) {
			// Return a predefined value for a specific key
			if key == "testKey" {
				return "testValue", nil
			}
			return "", fmt.Errorf("unexpected key: %s", key)
		},
	}

	// Create a new Rigel instance
	r := New(mockStorage)

	// Call the WithSchema method with a schema name and schema version
	newR := r.WithSchema("testSchema", 1)

	// Check if the new Rigel instance is not nil
	if newR == nil {
		t.Errorf("Expected new Rigel instance, got nil")
	}

	// Check if the new Rigel instance has the correct schema name and schema version
	if newR.schemaName != "testSchema" || newR.schemaVersion != 1 {
		t.Errorf("Expected schemaName: 'testSchema', schemaVersion: 1, got schemaName: '%s', schemaVersion: %d", newR.schemaName, newR.schemaVersion)
	}
}

func TestGet(t *testing.T) {
	// Define test cases
	testCases := []struct {
		name          string
		paramName     string
		expectedValue string
		storageData   map[string]string
		expectError   bool
	}{
		{
			name:          "Get existing value",
			paramName:     "testParam",
			expectedValue: "testValue",
			storageData: map[string]string{
				getConfKeyPath("testSchema", 1, "testParam"): "testValue",
			},
			expectError: false,
		},
		{
			name:          "Get non-existing value",
			paramName:     "nonExistingParam",
			expectedValue: "",
			storageData:   map[string]string{},
			expectError:   true,
		},
	}

	for _, tc := range testCases {
		t.Run(tc.name, func(t *testing.T) {
			// Create a mock storage
			mockStorage := &mocks.MockStorage{
				GetFunc: func(ctx context.Context, key string) (string, error) {
					value, ok := tc.storageData[key]
					if !ok {
						return "", &KeyNotFoundError{Key: key}
					}
					return value, nil
				},
			}

			// Create a new Rigel instance with a schema
			r := New(mockStorage).WithSchema("testSchema", 1)

			// Call the Get method with a parameter name
			value, err := r.Get(context.Background(), tc.paramName)

			// Check if the returned value is correct
			if value != tc.expectedValue {
				t.Errorf("Expected '%s', got '%s'", tc.expectedValue, value)
			}

			// Check if error is returned when expected
			if (err != nil) != tc.expectError {
				t.Errorf("Expected error: %v, got error: %v", tc.expectError, err)
			}
		})
	}
}

func TestGetFromCache(t *testing.T) {
	// Define test case
	paramName := "testParam"
	expectedValue := "testValue"

	// Create a mock cache
	mockCache := &mocks.MockCache{
		GetFunc: func(key string) (string, bool) {
			if key == getConfKeyPath("testSchema", 1, "testParam") {
				return "testValue", true
			}
			return "", false
		},
	}

	// Create a mock storage
	mockStorage := &mocks.MockStorage{
		GetFunc: func(ctx context.Context, key string) (string, error) {
			t.Errorf("Storage should not be accessed when value is in cache")
			return "", nil
		},
	}

	// Create a new Rigel instance with a schema and cache
	r := &Rigel{
		Storage:       mockStorage,
		schemaName:    "testSchema",
		schemaVersion: 1,
		Cache:         mockCache,
	}

	// Call the Get method with a parameter name
	value, err := r.Get(context.Background(), paramName)

	// Check if the returned value is correct
	if value != expectedValue {
		t.Errorf("Expected '%s', got '%s'", expectedValue, value)
	}

	// Check if no error is returned
	if err != nil {
		t.Errorf("Expected no error, got %v", err)
	}
}

=======
	}

	// Check if the returned value is correct
	if intValue != 123 {
		t.Errorf("Expected 123, got %d", intValue)
	}
}

func TestConfig(t *testing.T) {
	// Create a mock storage
	mockStorage := &mocks.MockStorage{
		GetFunc: func(ctx context.Context, key string) (string, error) {
			// Return a predefined value for a specific key
			if key == "testKey" {
				return "testValue", nil
			}
			return "", fmt.Errorf("unexpected key: %s", key)
		},
	}

	// Create a new Rigel instance
	r := New(mockStorage)

	// Call the Config method with a schema name, schema version, and config name
	newR := r.WithConfig("testSchema", 1, "testConfig")

	// Check if the new Rigel instance is not nil
	if newR == nil {
		t.Errorf("Expected new Rigel instance, got nil")
	}

	// Check if the new Rigel instance has the correct schema name, schema version, and config name
	if newR.schemaName != "testSchema" || newR.schemaVersion != 1 || newR.configName != "testConfig" {
		t.Errorf("Expected schemaName: 'testSchema', schemaVersion: 1, configName: 'testConfig', got schemaName: '%s', schemaVersion: %d, configName: '%s'", newR.schemaName, newR.schemaVersion, newR.configName)
	}
}

>>>>>>> 99d5a41e
func ExampleRigel_LoadConfig() {
	//// Create a new EtcdStorage instance
	//etcdStorage, err := etcd.NewEtcdStorage([]string{"localhost:2379"})
	//if err != nil {
	//	log.Fatalf("Failed to create EtcdStorage: %v", err)
	//}
	//
	//// Create a new Rigel instance
	//rigelClient := New(etcdStorage)
	//
	//// Define a config struct
	//var config struct {
	//	DatabaseURL string `json:"database_url"`
	//	APIKey      string `json:"api_key"`
	//	IsDebug     bool   `json:"is_debug"`
	//}
	//
	//// Load the config
	//err = rigelClient.LoadConfig("AppConfig", 1, "Production", &config)
	//if err != nil {
	//	log.Fatalf("Failed to load config: %v", err)
	//}
	//
	//// Print the loaded config
	//fmt.Printf("DatabaseURL: %s\n", config.DatabaseURL)
	//fmt.Printf("APIKey: %s\n", config.APIKey)
	//fmt.Printf("IsDebug: %t\n", config.IsDebug)
	//
	//// Output:
	//// DatabaseURL: postgres://user:pass@localhost:5432/dbname
	//// APIKey: abc123
	//// IsDebug: false
}<|MERGE_RESOLUTION|>--- conflicted
+++ resolved
@@ -247,7 +247,6 @@
 		t.Errorf("Expected error due to timeout, got nil")
 	}
 }
-<<<<<<< HEAD
 func TestGetInt(t *testing.T) {
 	// Create a mock storage
 	mockStorage := &mocks.MockStorage{
@@ -266,33 +265,16 @@
 
 	// Create a new Rigel instance with a schema
 	r := New(mockStorage).WithSchema("testSchema", 1)
-=======
-
-func TestGet(t *testing.T) {
-	// Create a mock storage
-	mockStorage := &mocks.MockStorage{
-		GetFunc: func(ctx context.Context, key string) (string, error) {
-			// Return a predefined value for a specific key
-			switch key {
-			case getConfKeyPath("testSchema", 1, "testParam"):
-				return "123", nil
-			case getSchemaFieldsPath("testSchema", 1):
-				return `[{"name": "testParam", "type": "int"}]`, nil
-			default:
-				return "", fmt.Errorf("unexpected key: %s", key)
-			}
-		},
-	}
-
-	// Create a new Rigel instance with a schema and config
-	r := New(mockStorage).WithConfig("testSchema", 1, "testConfig")
->>>>>>> 99d5a41e
 
 	// Call the Get method with a parameter name
 	intValue, err := r.GetInt(context.Background(), "testParam")
 	if err != nil {
 		t.Errorf("Expected no error, got %v", err)
-<<<<<<< HEAD
+	}
+
+	// Check if the returned value is correct
+	if intValue != 123 {
+		t.Errorf("Expected 123, got %d", intValue)
 	}
 
 	// Check if the returned value is correct
@@ -434,45 +416,6 @@
 	}
 }
 
-=======
-	}
-
-	// Check if the returned value is correct
-	if intValue != 123 {
-		t.Errorf("Expected 123, got %d", intValue)
-	}
-}
-
-func TestConfig(t *testing.T) {
-	// Create a mock storage
-	mockStorage := &mocks.MockStorage{
-		GetFunc: func(ctx context.Context, key string) (string, error) {
-			// Return a predefined value for a specific key
-			if key == "testKey" {
-				return "testValue", nil
-			}
-			return "", fmt.Errorf("unexpected key: %s", key)
-		},
-	}
-
-	// Create a new Rigel instance
-	r := New(mockStorage)
-
-	// Call the Config method with a schema name, schema version, and config name
-	newR := r.WithConfig("testSchema", 1, "testConfig")
-
-	// Check if the new Rigel instance is not nil
-	if newR == nil {
-		t.Errorf("Expected new Rigel instance, got nil")
-	}
-
-	// Check if the new Rigel instance has the correct schema name, schema version, and config name
-	if newR.schemaName != "testSchema" || newR.schemaVersion != 1 || newR.configName != "testConfig" {
-		t.Errorf("Expected schemaName: 'testSchema', schemaVersion: 1, configName: 'testConfig', got schemaName: '%s', schemaVersion: %d, configName: '%s'", newR.schemaName, newR.schemaVersion, newR.configName)
-	}
-}
-
->>>>>>> 99d5a41e
 func ExampleRigel_LoadConfig() {
 	//// Create a new EtcdStorage instance
 	//etcdStorage, err := etcd.NewEtcdStorage([]string{"localhost:2379"})
